--- conflicted
+++ resolved
@@ -68,12 +68,7 @@
 
   # Surface met parameters
   ext_sfc_relative_height: 0
-<<<<<<< HEAD
   ext_sfc_pres_type: 0
-=======
-  ext_sfc_temp_type: null  # null means choosing from data availability with priority for MWR-internal met station
-  ext_sfc_wv_type: null  # null means choosing from data availability with priority for MWR-internal met station
->>>>>>> ae862a73
 
   # The model input
   mod_temp_prof_type: 4
@@ -90,8 +85,8 @@
   output_akernal: 2
 
   # The ceilometer input and cloudbase height
-  cbh_type: null  # null means selecting from data availability, i.e. from co-located ALc if available, else default
-  cbh_default_ht: 2.  # cloud base height a-priori if no ceilometer data was found
-
+  # The ceilometer input
+  cbh_type: 7
+  cbh_default_ht: 2.
   # The output information
   output_clobber: 1
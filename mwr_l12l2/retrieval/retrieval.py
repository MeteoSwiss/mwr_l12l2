--- conflicted
+++ resolved
@@ -296,7 +296,6 @@
             err_msg_2 = 'This is not the case for {}_{}'.format(self.wigos, self.inst_id)
             raise MWRConfigError(' '.join([err_msg_1, err_msg_2]))
 
-<<<<<<< HEAD
         # Check for met data in the mwr level 1, if exist setup VIP file accordingly to read mwr level 1 file for 
         # surface data and if not taking lowest model level as surface data (with altitude offset)
         if (self.sfc_temp_obs_exists & self.sfc_rh_obs_exists & self.sfc_p_obs_exists):
@@ -310,49 +309,18 @@
             sfc_data_offset = self.met_sfc_offset
             sfc_rootname = "met" # this should be the default value but better specify
 
-=======
-        # check data availability and obs file type
-        # TODO: avoid the following code duplications by writing a generic function
-        if self.conf['vip']['ext_sfc_temp_type'] is None:
-            if self.sfc_temp_obs_exists:
-                sfc_temp_type = 4  # internal met station of the MWR in E-PROFILE L1 file
-            elif os.path.exists(self.model_sfc_file_tropoe):
-                sfc_temp_type = 1  # TODO: verify this is the correct type for external obs in ARM format
-            else:
-                sfc_temp_type = 0
-        if self.conf['vip']['ext_sfc_wv_type'] is None:
-            if self.sfc_rh_obs_exists:
-                sfc_wv_type = 4  # internal met station of the MWR in E-PROFILE L1 file
-            elif os.path.exists(self.model_sfc_file_tropoe):
-                sfc_wv_type = 1  # TODO: verify this is the correct type for external obs in ARM format
-            else:
-                sfc_wv_type = 0
-        # TODO check what happens with surface pressure i.e. sfc_p_obs_exists and implement analogously to above
-        if self.conf['vip']['cbh_type'] is None:
-            if self.alc_exists:
-                cbh_type = 7  # E-PROFILE ALC L1 file of co-located instrument
-            else:
-                cbh_type = 0
-
         # update and complete vip entries with info from conf and data availability
->>>>>>> 6f20d063
         vip_edits = dict(mwr_n_tb_fields=len(self.mwr.frequency[ch_zenith]),
                          mwr_tb_freqs=self.mwr.frequency[ch_zenith].values,
                          mwr_tb_noise=self.inst_conf['retrieval']['tb_noise'][ch_zenith],
                          mwr_tb_bias=self.inst_conf['retrieval']['tb_bias'][ch_zenith],
                          station_psfc_max=1030.,  # TODO: calc from station altitude
                          station_psfc_min=800.,
-<<<<<<< HEAD
                          ext_sfc_wv_type=ext_sfc_data_type,  # 4 for mwr file, 1 for model file
                          ext_sfc_temp_type=ext_sfc_data_type,  # 4 for mwr file, 1 for model file
                          ext_sfc_relative_height=sfc_data_offset,
                          ext_sfc_rootname = sfc_rootname,
                          # TODO check what happens with surface pressure
-=======
-                         ext_sfc_wv_type=sfc_wv_type,
-                         ext_sfc_temp_type=sfc_temp_type,
-                         cbh_type=cbh_type,
->>>>>>> 6f20d063
                          mwr_path=self.tropoe_dir_mountpoint,
                          mwr_rootname=self.conf['data']['mwr_basefilename_tropoe'],
                          mwrscan_path=self.tropoe_dir_mountpoint,

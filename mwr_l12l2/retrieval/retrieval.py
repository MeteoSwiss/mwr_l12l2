import glob
import os
import shutil

import datetime as dt
import numpy as np
import xarray as xr

from mwr_l12l2.errors import MissingDataError, MWRConfigError, MWRInputError, MWRRetrievalError
from mwr_l12l2.log import logger
from mwr_l12l2.model.ecmwf.interpret_ecmwf import ModelInterpreter
from mwr_l12l2.retrieval.tropoe_helpers import model_to_tropoe, run_tropoe, transform_units, height_to_altitude
from mwr_l12l2.utils.config_utils import get_retrieval_config, get_inst_config, get_nc_format_config
from mwr_l12l2.utils.data_utils import datetime64_to_str, get_from_nc_files, has_data, datetime64_to_hour, \
    scalars_to_time
from mwr_l12l2.utils.file_utils import abs_file_path, concat_filename, datetime64_from_filename, dict_to_file, \
    generate_output_filename
from mwr_l12l2.write_netcdf import Writer


class Retrieval(object):
    """Class for gathering and preparing all necessary information to run the retrieval

    Args:
        conf: configuration file or dictionary
        node: identifier for different parallel TROPoe runs. Defaults to 0.
    """

    def __init__(self, conf, selected_instrument=None, node=0):
        if isinstance(conf, dict):
            self.conf = conf
        elif os.path.isfile(conf):
            self.conf = get_retrieval_config(conf)
        else:
            raise MWRConfigError("The argument 'conf' must be a conf dictionary or a path pointing to a config file")

        # If provided, we read here the instrument configuation
        if selected_instrument is not None:
            self.wigos = selected_instrument['wigos']
            self.inst_id = selected_instrument['inst_id']
            self.inst_conf = selected_instrument['inst_conf']    
            self.mwr_files = selected_instrument['mwr_files']
            self.alc_files = selected_instrument['alc_files']
        else:
            # set by select_instrument():
            self.wigos = None
            self.inst_id = None
            self.inst_conf = None

            # set by list_obs():
            self.mwr_files = None
            self.alc_files = None
        
        self.node = node

        # set by prepare_pahts():
        self.tropoe_dir = None  # directory to store temporary data and config files for the current run of TROPoe
        self.vip_file_tropoe = None
        self.mwr_file_tropoe = None
        self.alc_file_tropoe = None
        self.model_prof_file_tropoe = None  # extracted model reference profiles and uncertainties (as input to TROPoe)
        self.model_sfc_file_tropoe = None  # output file for inter/extrapolation of model data to station altitude
        self.tropoe_dir_mountpoint = None  # mountpoint for tropoe_dir inside the TROPoe container

<<<<<<< HEAD
=======
        # set by select_instrument():
        self.wigos = None
        self.inst_id = None
        self.inst_conf = None
        self.tropoe_output_basename = None  # basename for output file by TROPoe (in tropoe_dir_mountpoint)
>>>>>>> f7b45849


        # set by prepare_obs():
        self.mwr = None  # Level1 contents of MWR instrument for considered time period
        self.time_min = None  # min time of MWR observations available and considered
        self.time_max = None  # max time of MWR observations available and considered
        self.time_mean = None  # average time of period containing considered MWR observations
        self.sfc_temp_obs_exists = None  # is temperature measured by met station of MWR instrument?
        self.sfc_rh_obs_exists = None  # is rel humidity measured by met station of MWR instrument?
        self.sfc_p_obs_exists = None  # is pressure measured by met station of MWR instrument?
        self.alc_exists = None  # is cloud base measured by co-located ceilometer?

        # set by choose_mode_files():
        self.model_fc_file = None
        self.model_zg_file = None

    def run(self, start_time=None, end_time=None):
        """run the entire retrieval chain

        Args:
            start_time (optional): earliest time from which to consider data. If not specified, all data younger than
                'max_age' specified in retrieval config will be used or, if 'max_age' is None, age of data is unlimited.
            end_time (optional): latest time from which to consider data. If not specified, all data received by now is
                processed.
        """
        if start_time is not None and not isinstance(start_time, dt.datetime):
            raise MWRInputError("input argument 'start_time' is expected to be of type datetime.datetime or None")
        if start_time is None and self.conf['data']['max_age'] is not None:
            start_time = dt.datetime.utcnow() - dt.timedelta(minutes=self.conf['data']['max_age'])
        # end_time/start_time can be left at None to consider latest/earliest available MWR data

        datestamp = start_time.strftime('%Y%m%d')

        self.prepare_paths(datestamp)
        self.prepare_tropoe_dir()

        # Now only new instrument selection if not provided by a RetrievalManager or an InstrumentSelector
        if self.wigos is None:
            self.select_instrument()
            self.list_obs_files()

        self.prepare_obs(start_time=start_time, end_time=end_time,
                         delete_mwr_in=False)  # TODO: switch delete_mwr_in to True for operational processing
        # TODO: Make sure that we have at least 10 minutes of data before running the retrieval and deleting files !
        # only read model data if it's actually required
        if self.conf['vip']['mod_temp_prof_type'] != 0 or self.conf['vip']['mod_wv_prof_type'] != 0:
            self.choose_model_files()
            self.prepare_model()

        self.prepare_vip()
        self.do_retrieval()
        self.postprocess_tropoe()
        # TODO: adapt drawing on https://meteoswiss.atlassian.net/wiki/spaces/MDA/pages/46564537/L2+retrieval+EWC
        #  by inverting order between interpret_ecmwf and prepare_eprofile

    def prepare_paths(self, datestamp='', netcdf_ext='.nc'):
        """prepare input and output paths and filenames from config"""
        self.tropoe_dir = os.path.join(self.conf['data']['tropoe_basedir'],
                                       '{}{}/'.format(self.conf['data']['tropoe_subfolder_basename'], self.node))
        self.vip_file_tropoe = os.path.join(self.tropoe_dir, self.conf['data']['vip_filename_tropoe'])
        self.mwr_file_tropoe = os.path.join(self.tropoe_dir,
                                            self.conf['data']['mwr_basefilename_tropoe'] + datestamp + netcdf_ext)
        self.alc_file_tropoe = os.path.join(self.tropoe_dir,
                                            self.conf['data']['alc_basefilename_tropoe'] + datestamp + netcdf_ext)
        self.model_prof_file_tropoe = os.path.join(self.tropoe_dir, self.conf['data']['model_prof_basefilename_tropoe']
                                                   + datestamp + netcdf_ext)
        self.model_sfc_file_tropoe = os.path.join(self.tropoe_dir, self.conf['data']['model_sfc_basefilename_tropoe']
                                                  + datestamp + netcdf_ext)
        self.tropoe_dir_mountpoint = self.conf['data']['tropoe_dir_mountpoint']

    def prepare_tropoe_dir(self):
        """set up an empty tropoe tmp file directory for the current node (remove old one if existing)"""
        if os.path.exists(self.tropoe_dir):
            shutil.rmtree(self.tropoe_dir)
        os.mkdir(self.tropoe_dir)

    def select_instrument(self):
        """select instrument which has oldest (processable) mwr file in input dir"""
        # TODO: implement this
        # TODO: Need to lock lookup for station selection for other nodes until prepare_eprofile_main with delete_mwr_in
        #       is done. Something like https://stackoverflow.com/questions/52815858/python-lock-directory might work.
        #       but better use ecflow to not data listing for other nodes until end of prepare_eprofile_main
        # find oldest file in the folder and get station id from filename (or from file content)
        # list files in input dir
        list_of_files = glob.glob(os.path.join(self.conf['data']['mwr_dir'],
                                               '{}*.nc'.format(self.conf['data']['mwr_file_prefix'])))
        
        if not list_of_files:
            raise MissingDataError('No MWR data found in {}'.format(self.conf['data']['mwr_dir']))
        
        # extract filename and dates of all files
        list_of_file_date = [os.path.basename(x).split('/')[-1].split('_')[3] for x in list_of_files]
        list_of_dates = [dt.datetime.strptime(x[1:-3], '%Y%m%d%H%M%S') for x in list_of_file_date]

        # get oldest file based on the date in the filename:
        id_oldest = list_of_dates.index(min(list_of_dates))
        oldest_file = list_of_files[id_oldest]
        
        # get station id from filename
        self.wigos = oldest_file.split('/')[-1].split('_')[2]
        #self.wigos = '0-20000-0-10505'
        
        self.inst_id = oldest_file.split('/')[-1].split('_')[3][0]
        #self.inst_id = 'A'

        inst_conf_file = '{}{}_{}.yaml'.format(self.conf['data']['inst_config_file_prefix'],
                                               self.wigos, self.inst_id)
        self.inst_conf = get_inst_config(os.path.join(self.conf['data']['inst_config_dir'], inst_conf_file))

        self.tropoe_output_basename = self.conf['data']['result_basefilename_tropoe'] + '_' + self.wigos + self.inst_id

    def list_obs_files(self):
        """get file lists for the selected station

        Note:
             this method shall list all (MWR) files not just the ones matching time settings. Like that old (obsolete)
             files are removed when :meth:`prepare_obs` is run with delete_mwr_in=True
        """
        self.mwr_files = glob.glob(os.path.join(self.conf['data']['mwr_dir'],
                                                '{}*{}_{}*.nc'.format(self.conf['data']['mwr_file_prefix'],
                                                                      self.wigos, self.inst_id)))
        self.alc_files = glob.glob(os.path.join(self.conf['data']['alc_dir'],
                                                '{}*{}*.nc'.format(self.conf['data']['alc_file_prefix'], self.wigos)))
        if not self.mwr_files:
            err_msg = ('No MWR data for {} {} found in {}. These files must have been removed between station selection'
                       ' and file listing. This should not happen!'.format(self.wigos, self.inst_id,
                                                                           self.conf['data']['mwr_dir']))
            # TODO: also add a CRITICAL entry with err_msg to logger before raising the exception
            raise MissingDataError(err_msg)

    def prepare_obs(self, start_time=None, end_time=None, delete_mwr_in=False):
        """function preparing E-PROFILE MWR and ALC inputs (concatenate to one file, select time, saving)"""

        tolerance_alc_time = np.timedelta64(5, 'm')  # get ALC up to 5 minutes before/after start/end of MWR interval

        start_time = np.datetime64(start_time)
        end_time = np.datetime64(end_time)

        # MWR treatment
        mwr = get_from_nc_files(self.mwr_files)

        self.time_min = max(mwr.time.min().values, start_time) 
        self.time_max = min(mwr.time.max().values, end_time)
        self.time_mean = self.time_min + (self.time_max - self.time_min) / 2  # need to work with diff to get timedelta 
        
        # If the provided end_time is smaller than the time present in the mwr files, we should not delete the files
        if end_time < mwr.time.max().values:
            Warning('The provided end_time is smaller than the time present in the mwr files. ')

        mwr = mwr.where((mwr.time >= self.time_min) & (mwr.time <= self.time_max),
                        drop=True)  # brackets because of precedence of & over > and <
        
        # Add here a check on the time_min and time_max to make sure that we have at least 10 minutes of data
        # Before file deletion so that the files are kept for the next retrievals
        #TODO: Different bugs can still happen with this way of doing:
        # 1. Problem when multiple days ?
        # 2. Problem if end_time is before the mwr.time -> files from future retrievals will be deleted
        if mwr.time.size == 0:  # this must happen after file deletion to avoid useless files persist in input dir
            if delete_mwr_in:
                for file in self.mwr_files:
                    os.remove(file)
            raise MissingDataError('None of the MWR files found for {} {} contains data between the required time '
                                   'limits (min={}; max={})'.format(self.wigos, self.inst_id, start_time, end_time))
        elif (mwr.time.max().values - mwr.time.min().values) < np.timedelta64(self.conf['vip']['tres'], 'm'):
            raise MissingDataError('Not enough data to run the retrieval. Skipping this instrument.')
        else:
            print('#############################################################################################')
            print('Data retrieval from '+mwr.title+' between '+datetime64_to_str(mwr.time.min().values, '%Y-%m-%d %H:%M:%S')+' and '+datetime64_to_str(mwr.time.max().values, '%Y-%m-%d %H:%M:%S'))
            print('#############################################################################################')
            if delete_mwr_in:
                for file in self.mwr_files:
                    os.remove(file)

        # if mwr.time.size == 0:  # this must happen after file deletion to avoid useless files persist in input dir
        #     raise MissingDataError('None of the MWR files found for {} {} contains data between the required time '
        #                            'limits (min={}; max={})'.format(self.wigos, self.inst_id, start_time, end_time))

        # TODO: uncomment the following block once getting good test files with ok quality flags
        # mwr['tb'] = mwr.tb.where(mwr.quality_flag == 0)
        # if mwr.tb.isnull().all():
        #     raise MissingDataError('All MWR brightness temperature observations between {} and {} are flagged. '
        #                            'Nothing to retrieve!'.format(start_time, end_time))

        # Check if the wigos id is the correct one:
        if mwr.wigos_station_id != self.wigos:
            raise MissingDataError('The wigos id in the MWR file ({}) does not match the one in the config file ({})'
                                   .format(mwr.wigos_station_id, self.wigos))

        # Check if the latitute, longitude and altitude of the station correspond to the ones in the config file:
        # with tolerance of 0.5 degree for lat and lon and 50 m for alt:
        tolerance_lat_lon = 0.2
        tolerance_alt = 50

        if (abs(np.nanmedian(mwr.station_latitude.values) - self.inst_conf['station_latitude']) > tolerance_lat_lon) | \
                (abs(np.nanmedian(mwr.station_longitude.values) - self.inst_conf['station_longitude']) > tolerance_lat_lon) | \
                (abs(np.nanmedian(mwr.station_altitude.values) - self.inst_conf['station_altitude']) > tolerance_alt):
            raise MissingDataError('The station coordinates in the MWR file do not match the ones in the config file')
        
        mwr.to_netcdf(self.mwr_file_tropoe)

        self.sfc_temp_obs_exists = has_data(mwr, 'air_temperature')
        self.sfc_rh_obs_exists = has_data(mwr, 'relative_humidity')
        self.sfc_p_obs_exists = has_data(mwr, 'air_pressure')

        self.mwr = mwr

        # ALC treatment
        self.alc_exists = True  # start assuming ALC obs exist, set to False if not.
        if self.alc_files:  # not empty list, not None
            # careful: MeteoSwiss daily concat files have problem with calendar. Use instant files or concat at CEDA
            alc = get_from_nc_files(self.alc_files)
            alc = alc.where((alc.time >= self.time_min - tolerance_alc_time)
                            & (alc.time <= self.time_max + tolerance_alc_time), drop=True)
            if alc.time.size == 0:
                self.alc_exists = False
            else:
                alc.to_netcdf(self.alc_file_tropoe)
        else:
            self.alc_exists = False

    def choose_model_files(self):
        """choose most actual model forecast run containing time range in MWR data and according zg file"""
        # TODO: write a test for this method

        # find forecast file
        file_pattern_fc = concat_filename(self.conf['data']['model_fc_file_prefix'], self.wigos, self.inst_id,
                                          suffix='*' + self.conf['data']['model_fc_file_suffix'],
                                          ext=self.conf['data']['model_fc_file_ext'])
        fc_files = glob.glob(os.path.join(self.conf['data']['model_dir'], file_pattern_fc))

        file_fc_youngest = None
        ts_youngest_fc = np.datetime64('1900-01-01')  # simple init to be sure to always find younger
        for file in fc_files:
            ts_fc = datetime64_from_filename(file, self.conf['data']['model_fc_file_suffix'])
            if ts_youngest_fc <= ts_fc <= self.time_min:
                ts_youngest_fc = ts_fc
                file_fc_youngest = file
        if file_fc_youngest is None:
            raise MissingDataError('found no model forecast file containing data from {}'.format(self.time_min))
        else:
            self.model_fc_file = file_fc_youngest

        # find z file with model altitude at grid points relevant to station (not expected to be dated)
        file_z = os.path.join(self.conf['data']['model_dir'],
                              concat_filename(self.conf['data']['model_z_file_prefix'], self.wigos, self.inst_id,
                                              ext=self.conf['data']['model_z_file_ext']))
        if os.path.exists(file_z):
            self.model_zg_file = file_z
        else:
            raise MissingDataError('found no model file containing model altitude grid points')

    def prepare_model(self):
        """extract reference profile and uncertainties as well as surface data from ECMWF to files readable by TROPoe"""
        model = ModelInterpreter(self.model_fc_file, self.model_zg_file)
        model.run(self.time_min, self.time_max)
        prof_data, sfc_data = model_to_tropoe(model, station_altitude=self.inst_conf['station_altitude'])
        prof_data.to_netcdf(self.model_prof_file_tropoe)
        self.met_sfc_offset = int(sfc_data.height.mean(dim='time').data)
        if not (self.sfc_temp_obs_exists & self.sfc_rh_obs_exists & self.sfc_p_obs_exists):
            sfc_data.to_netcdf(self.model_sfc_file_tropoe)
        
    def prepare_vip(self):
        """prepare the vip configuration file for running the TROPoe container"""
        # TODO: would be more readable to transform this to a helper function in tropoe_helpers. does not set anything
        #  to self, just uses it. very simple task

        header = '# This file is automatically generated. Do not edit. To change settings modify retrieval config file.'
        ch_zenith = self.inst_conf['retrieval']['zenith_channels']
        ch_scan = self.inst_conf['retrieval']['scan_channels']

        # final check of inst config file
        if not (len(ch_zenith) == len(ch_scan) == len(self.mwr.frequency)):
            err_msg_1 = ('Length of zenith_channels ({}) and scan_channels ({}) in instrument config must match length '
                         'of frequency dimension in level 1 data file ({}).'.format(len(ch_zenith), len(ch_scan),
                                                                                    len(self.mwr.frequency)))
            err_msg_2 = 'This is not the case for {}_{}'.format(self.wigos, self.inst_id)
            raise MWRConfigError(' '.join([err_msg_1, err_msg_2]))

        # Check for met data in the mwr level 1, if exist setup VIP file accordingly to read mwr level 1 file for 
        # surface data and if not taking lowest model level as surface data (with altitude offset)
        if self.sfc_temp_obs_exists & self.sfc_rh_obs_exists & self.sfc_p_obs_exists:
            logger.info('Surface data measured by the MWR')
            ext_sfc_data_type = 4
            sfc_data_offset = 0
            sfc_rootname = "mwr"
        else: 
            logger.info('No surface data measured by the MWR, using the forecast data instead')
            ext_sfc_data_type = 1
            sfc_data_offset = self.met_sfc_offset
            sfc_rootname = "met"  # this should be the default value but better specify

        # update and complete vip entries with info from conf and data availability
        vip_edits = dict(mwr_n_tb_fields=len(self.mwr.frequency[ch_zenith]),
                         mwr_tb_freqs=self.mwr.frequency[ch_zenith].values,
                         mwr_tb_noise=self.inst_conf['retrieval']['tb_noise'][ch_zenith],
                         mwr_tb_bias=self.inst_conf['retrieval']['tb_bias'][ch_zenith],
                         station_psfc_max=1030.,  # TODO: calc from station altitude
                         station_psfc_min=800.,
                         ext_sfc_wv_type=ext_sfc_data_type,  # 4 for mwr file, 1 for model file
                         ext_sfc_temp_type=ext_sfc_data_type,  # 4 for mwr file, 1 for model file
                         ext_sfc_relative_height=sfc_data_offset,
                         ext_sfc_rootname=sfc_rootname,
                         # TODO check what happens with surface pressure
                         mwr_path=self.tropoe_dir_mountpoint,
                         mwr_rootname=self.conf['data']['mwr_basefilename_tropoe'],
                         mwrscan_path=self.tropoe_dir_mountpoint,
                         mwrscan_rootname=self.conf['data']['mwr_basefilename_tropoe'],
                         mod_temp_prof_path=self.tropoe_dir_mountpoint,
                         mod_wv_prof_path=self.tropoe_dir_mountpoint,
                         cbh_path=self.tropoe_dir_mountpoint,  # if no ALC is available, TROPoe uses default cbh of 2 km
                         ext_sfc_path=self.tropoe_dir_mountpoint,
                         output_path=self.tropoe_dir_mountpoint,
                         output_rootname=self.tropoe_output_basename,
                         )
        
        # Add scan variables to the VIP file only if they exist
        if any(ch_scan):
            vip_edits['mwrscan_type']=4
            vip_edits['mwrscan_elev_field']='ele'
            vip_edits['mwrscan_freq_field']='frequency'
            vip_edits['mwrscan_tb_field_names']='tb'
            vip_edits['mwrscan_tb_field1_tbmax']=330.
            vip_edits['mwrscan_time_delta']=0.25
            vip_edits['mwrscan_elevations']=self.inst_conf['retrieval']['scan_ele']
            vip_edits['mwrscan_n_elevations']=len(self.inst_conf['retrieval']['scan_ele'])
            vip_edits['mwrscan_n_tb_fields']=len(self.mwr.frequency[ch_scan])
            vip_edits['mwrscan_tb_freqs']=self.mwr.frequency[ch_scan].values
            vip_edits['mwrscan_tb_noise']=self.inst_conf['retrieval']['tb_noise'][ch_scan]
            vip_edits['mwrscan_tb_bias']=self.inst_conf['retrieval']['tb_bias'][ch_scan]

        self.conf['vip'].update(vip_edits)
        dict_to_file(self.conf['vip'], self.vip_file_tropoe, sep=' = ', header=header,
                     remove_brackets=True, remove_parentheses=True, remove_braces=True)

    def do_retrieval(self):
        """run the retrieval using the TROPoe container"""
        # TODO: decide which a-priori file to use. associate with inst or general? where to store this config:
        #  inst config file, some DB or a apriori config file with info for all instruments
        apriori_file = 'prior.MIDLAT.nc'  # located outside TROPoe container unless starting with prior.*
        date = datetime64_to_str(self.time_mean, '%Y%m%d')
        run_tropoe(self.tropoe_dir, date, datetime64_to_hour(self.time_min), datetime64_to_hour(self.time_max),
                   self.vip_file_tropoe, apriori_file, verbosity=1)

    def postprocess_tropoe(self):
        """post-process the outputs of TROPoe and write to NetCDF file matching the E-PROFILE format"""
        # TODO: set up a writer producing the E-PROFILE format. 90% of mwr_raw2l1.write_netcdf() and
        #  mwr_raw2l1.config.L2_format.yaml will be re-usable by just modifying the .yaml to match TROPoe output vars to
        #  the output format varnames and attributes
        outfiles_pattern = os.path.join(self.tropoe_dir, self.tropoe_output_basename + '*.nc')
        outfiles = glob.glob(outfiles_pattern)
        if len(outfiles) == 1:
            data = xr.open_dataset(outfiles[0])
        elif len(outfiles) == 0:
            raise MWRRetrievalError('Found no file matching {}. Possibly the TROPoe did not run through.'.format(
                outfiles_pattern))
        elif len(outfiles) > 1:
            raise MWRRetrievalError("Found several files matching {}. Don't know which TROPoe output to use.".format(
                outfiles_pattern))

        data = transform_units(data)
        data = height_to_altitude(data, self.mwr.station_altitude)
        data = scalars_to_time(data, ['lat', 'lon', 'station_altitude'])  # to be executed after height_to_altitude
        # TODO: add postprocessing calculations for derived quantities, e.g. forecast indices

        # write output  # TODO probably better split into seperate method
        nc_format_config_file = abs_file_path('mwr_l12l2/config/L2_format.yaml')
        conf_nc = get_nc_format_config(nc_format_config_file)
        basename = os.path.join(self.conf['data']['output_dir'], self.conf['data']['output_file_prefix']
                                + self.wigos + '_' + self.inst_id)
        filename = generate_output_filename(basename, 'instamp_min', self.mwr_files)
        nc_writer = Writer(data, filename, conf_nc)
        nc_writer.run()


if __name__ == '__main__':
    ret = Retrieval(abs_file_path('mwr_l12l2/config/retrieval_config.yaml'))
    ret.run(start_time=dt.datetime(2023, 4, 25, 13, 0, 0), end_time=dt.datetime(2023, 4, 25, 16, 0, 0))

    pass<|MERGE_RESOLUTION|>--- conflicted
+++ resolved
@@ -62,14 +62,6 @@
         self.model_sfc_file_tropoe = None  # output file for inter/extrapolation of model data to station altitude
         self.tropoe_dir_mountpoint = None  # mountpoint for tropoe_dir inside the TROPoe container
 
-<<<<<<< HEAD
-=======
-        # set by select_instrument():
-        self.wigos = None
-        self.inst_id = None
-        self.inst_conf = None
-        self.tropoe_output_basename = None  # basename for output file by TROPoe (in tropoe_dir_mountpoint)
->>>>>>> f7b45849
 
 
         # set by prepare_obs():
